import ctypes

import nisyscfg
import nisyscfg._library_singleton

from nisyscfg._lib import c_string_decode
from nisyscfg._lib import c_string_encode


class Session(object):
    def __init__(self, target=None, username=None, password=None, language=nisyscfg.enums.Locale.Default, force_property_refresh=True, timeout=60000):
        self._children = []
        self._session = nisyscfg.types.SessionHandle()
        self._library = nisyscfg._library_singleton.get()
        error_code = self._library.InitializeSession(
            c_string_encode(target),
            c_string_encode(username),
            c_string_encode(password),
            language,
            force_property_refresh,
            timeout,
            None,  # expert_enum_handle
            ctypes.pointer(self._session))
        nisyscfg.errors.handle_error(self, error_code)

    def __del__(self):
        self.close()

    def __enter__(self):
        return self

    def __exit__(self, type, value, traceback):
        self.close()

    def _get_status_description(self, status):
        c_detailed_description = ctypes.POINTER(ctypes.c_char)()
        error_code = self._library.GetStatusDescription(self._session, status, ctypes.pointer(c_detailed_description))
        if c_detailed_description:
            detailed_description = c_string_decode(ctypes.cast(c_detailed_description, ctypes.c_char_p).value)
            error_code_2 = self._library.FreeDetailedString(c_detailed_description)
        nisyscfg.errors.handle_error(self, error_code, is_error_handling=True)
        nisyscfg.errors.handle_error(self, error_code_2, is_error_handling=True)
        return detailed_description

    def close(self):
        self._children.reverse()
        for child in self._children:
            child.close()
        if self._session:
            error_code = self._library.CloseHandle(self._session)
            nisyscfg.errors.handle_error(self, error_code)
            self._session = None

    def get_system_experts(self, expert_names=''):
        expert_handle = nisyscfg.types.EnumExpertHandle()
        if isinstance(expert_names, list):
            expert_names = ','.join(expert_names)
        error_code = self._library.GetSystemExperts(self._session, c_string_encode(expert_names), ctypes.pointer(expert_handle))
<<<<<<< HEAD
        errors.handle_error(self, error_code)
=======
        nisyscfg.errors.handle_error(self, error_code)
>>>>>>> bac47b32
        iter = ExpertInfoIterator(expert_handle, self._library)
        self._children.append(iter)
        return iter

    def find_hardware(self, filter=None, mode=nisyscfg.enums.FilterMode.MatchValuesAll, expert_names=''):
        if filter is None:
            class DummyFilter(object):
                _handle = None
            filter = DummyFilter()
        resource_handle = nisyscfg.types.EnumResourceHandle()
        if isinstance(expert_names, list):
            expert_names = ','.join(expert_names)
        error_code = self._library.FindHardware(self._session, mode, filter._handle, c_string_encode(expert_names), ctypes.pointer(resource_handle))
<<<<<<< HEAD
        errors.handle_error(self, error_code)
=======
        nisyscfg.errors.handle_error(self, error_code)
>>>>>>> bac47b32
        iter = HardwareResourceIterator(self._session, resource_handle, self._library)
        self._children.append(iter)
        return iter

    def create_filter(self):
        filter = Filter(self._session, self._library)
        self._children.append(filter)
        return filter

    def restart(self, sync_call=True, install_mode=False, flush_dns=False, timeout=90000):
<<<<<<< HEAD
        new_ip_address = simple_string()  # noqa: F405
        error_code = self._library.Restart(self._session, sync_call, install_mode, flush_dns, timeout, new_ip_address)
        errors.handle_error(self, error_code)
=======
        new_ip_address = nisyscfg.types.simple_string()
        error_code = self._library.Restart(self._session, sync_call, install_mode, flush_dns, timeout, new_ip_address)
        nisyscfg.errors.handle_error(self, error_code)
>>>>>>> bac47b32
        return c_string_decode(new_ip_address.value)

    def get_available_software_components(self, item_types=nisyscfg.enums.IncludeComponentTypes.AllVisible):
        software_component_handle = nisyscfg.types.EnumSoftwareComponentHandle()
        error_code = self._library.GetAvailableSoftwareComponents(self._session, item_types, ctypes.pointer(software_component_handle))
        nisyscfg.errors.handle_error(self, error_code)
        if software_component_handle:
            iter = ComponentInfoIterator(software_component_handle, self._library)
            self._children.append(iter)
            return iter

    def get_installed_software_components(self, item_types=nisyscfg.enums.IncludeComponentTypes.AllVisible, cached=False):
        software_component_handle = nisyscfg.types.EnumSoftwareComponentHandle()
        error_code = self._library.GetInstalledSoftwareComponents(self._session, item_types, cached, ctypes.pointer(software_component_handle))
        nisyscfg.errors.handle_error(self, error_code)
        if software_component_handle:
            iter = ComponentInfoIterator(software_component_handle, self._library)
            self._children.append(iter)
            return iter


class ExpertInfoIterator(object):
    def __init__(self, handle, library):
        self._handle = handle
        self._library = library

    def __del__(self):
        self.close()

    def __iter__(self):
        return self

    def __next__(self):
        if not self._handle:
            # TODO(tkrebes): raise RuntimeError
            raise StopIteration()
        expert_name = nisyscfg.types.simple_string()
        display_name = nisyscfg.types.simple_string()
        version = nisyscfg.types.simple_string()
        error_code = self._library.NextExpertInfo(self._handle, expert_name, display_name, version)
        if error_code == 1:
            raise StopIteration()
        nisyscfg.errors.handle_error(self, error_code)
        return {
            'expert_name': c_string_decode(expert_name.value),
            'display_name': c_string_decode(display_name.value),
            'version': c_string_decode(version.value),
        }

    def close(self):
        if self._handle:
            error_code = self._library.CloseHandle(self._handle)
            nisyscfg.errors.handle_error(self, error_code)
            self._handle = None

    def next(self):
        return self.__next__()


class Filter(object):
    def __init__(self, session, library):
<<<<<<< HEAD
        self.__dict__['_handle'] = FilterHandle()  # noqa: F405
=======
        self.__dict__['_handle'] = nisyscfg.types.FilterHandle()
>>>>>>> bac47b32
        self.__dict__['_library'] = library
        error_code = self._library.CreateFilter(session, ctypes.pointer(self._handle))
        nisyscfg.errors.handle_error(self, error_code)

    def __del__(self):
        self.close()

    def close(self):
        if self._handle:
            error_code = self._library.CloseHandle(self._handle)
            nisyscfg.errors.handle_error(self, error_code)
            self._handle = None

    def _set_property(self, id, value, c_type, nisyscfg_type):
        if c_type == ctypes.c_char_p:
            value = c_string_encode(value)
        elif issubclass(c_type, nisyscfg.enums.CtypesEnum):
            value = ctypes.c_int(value)
        else:
            value = c_type(value)

        error_code = self._library.SetFilterPropertyWithType(self._handle, id, nisyscfg_type, value)
        nisyscfg.errors.handle_error(self, error_code)

    def __setitem__(self, tag, value):
        tag.set(self, value)

    def set_bool_property(self, id, value):
        self._set_property(id, value, nisyscfg.enums.Bool, nisyscfg.enums.PropertyType.Bool)

    def set_int_property(self, id, value):
        self._set_property(id, value, ctypes.c_int, nisyscfg.enums.PropertyType.Int)

<<<<<<< HEAD
=======
    def set_unsigned_int_property(self, id, value):
        self._set_property(id, value, ctypes.c_uint, nisyscfg.enums.PropertyType.UnsignedInt)

    def set_double_property(self, id, value):
        self._set_property(id, value, ctypes.c_double, nisyscfg.enums.PropertyType.Double)

    def set_string_property(self, id, value):
        self._set_property(id, value, ctypes.c_char_p, nisyscfg.enums.PropertyType.String)

    def set_timestamp_property(self, id, value):
        raise NotImplementedError


>>>>>>> bac47b32
class HardwareResourceIterator(object):
    def __init__(self, session, handle, library):
        self._children = []
        self._session = session
        self._handle = handle
        self._library = library

    def __del__(self):
        self.close()

    def __iter__(self):
        return self

    def __next__(self):
        if not self._handle:
            # TODO(tkrebes): raise RuntimeError
            raise StopIteration()
        resource_handle = nisyscfg.types.ResourceHandle()
        error_code = self._library.NextResource(self._session, self._handle, ctypes.pointer(resource_handle))
        if error_code == 1:
            raise StopIteration()
        nisyscfg.errors.handle_error(self, error_code)
        resource = HardwareResource(resource_handle, self._library)
        self._children.append(resource)
        return resource

    def close(self):
        self._children.reverse()
        for child in self._children:
            child.close()
        if self._handle:
            error_code = self._library.CloseHandle(self._handle)
            nisyscfg.errors.handle_error(self, error_code)
            self._handle = None

    def next(self):
        return self.__next__()


class _NoDefault(object):
    pass


class HardwareResource(object):
    def __init__(self, handle, library):
        self.__dict__['_handle'] = handle
        self.__dict__['_library'] = library

    def __del__(self):
        self.close()

    def close(self):
        if self._handle:
            error_code = self._library.CloseHandle(self._handle)
            nisyscfg.errors.handle_error(self, error_code)
            self._handle = None

    def _get_resource_property(self, id, c_type):
        if c_type == ctypes.c_char_p:
            value = nisyscfg.types.simple_string()
            value_arg = value
        elif issubclass(c_type, nisyscfg.enums.CtypesEnum):
            value = ctypes.c_int()
            value_arg = ctypes.pointer(value)
        else:
            value = c_type(0)
            value_arg = ctypes.pointer(value)

        error_code = self._library.GetResourceProperty(self._handle, id, value_arg)
        nisyscfg.errors.handle_error(self, error_code)

        if issubclass(c_type, nisyscfg.enums.CtypesEnum):
            return c_type(value.value)

        return c_string_decode(value.value)

    def _get_resource_indexed_property(self, id, index, c_type):
        if c_type == ctypes.c_char_p:
            value = nisyscfg.types.simple_string()
            value_arg = value
        elif issubclass(c_type, nisyscfg.enums.CtypesEnum):
            value = ctypes.c_int()
            value_arg = ctypes.pointer(value)
        else:
            value = c_type()
            value_arg = ctypes.pointer(value)

        error_code = self._library.GetResourceIndexedProperty(self._handle, id, index, value_arg)
        nisyscfg.errors.handle_error(self, error_code)

        if issubclass(c_type, nisyscfg.enums.CtypesEnum):
            return c_type(value.value)

        return c_string_decode(value.value)

<<<<<<< HEAD
    def _get_property(self, property):
        try:
            if property.indexed:
                return IndexProperties(self, property)
            else:
                return self._get_resource_property(property)
        except errors.LibraryError as err:
            if err.code == errors.Status.PropDoesNotExist:
                raise AttributeError(property.name)
            raise

    def __getattr__(self, name):
        property = get_hardware_property(name)
        if property is None:
            import nisyscfg.addons
            if hasattr(nisyscfg.addons, name):
                return getattr(nisyscfg.addons, name).HardwareResource(self)
        else:
            return self._get_property(property)
=======
    def __getitem__(self, tag):
        return tag.get(self)

    def get_property(self, tag, default=_NoDefault()):
        try:
            return self[tag]
        except nisyscfg.errors.LibraryError as err:
            if err.code != nisyscfg.errors.Status.PropDoesNotExist or isinstance(default, _NoDefault):
                raise
            return default

    def get_bool_property(self, id):
        return self._get_resource_property(id, nisyscfg.enums.Bool)

    def get_int_property(self, id):
        return self._get_resource_property(id, ctypes.c_int)

    def get_unsigned_int_property(self, id):
        return self._get_resource_property(id, ctypes.c_uint)

    def get_double_property(self, id):
        return self._get_resource_property(id, ctypes.c_double)

    def get_string_property(self, id):
        return self._get_resource_property(id, ctypes.c_char_p)

    def get_timestamp_property(self, id):
        raise NotImplementedError

    def get_indexed_bool_property(self, id, index):
        return self._get_resource_indexed_property(id, index, nisyscfg.enums.Bool)

    def get_indexed_int_property(self, id, index):
        return self._get_resource_indexed_property(id, index, ctypes.c_int)

    def get_indexed_unsigned_int_property(self, id, index):
        return self._get_resource_indexed_property(id, index, ctypes.c_uint)

    def get_indexed_double_property(self, id, index):
        return self._get_resource_indexed_property(id, index, ctypes.c_double)

    def get_indexed_string_property(self, id, index):
        return self._get_resource_indexed_property(id, index, ctypes.c_char_p)
>>>>>>> bac47b32

    def get_indexed_timestamp_property(self, id, index):
        raise NotImplementedError

    def _set_property(self, id, value, c_type):
        if c_type == ctypes.c_char_p:
            value = c_string_encode(value)
        elif issubclass(c_type, nisyscfg.enums.CtypesEnum):
            value = ctypes.c_int(value)
        else:
            value = c_type(value)

        error_code = self._library.SetResourceProperty(self._handle, id, value)
        nisyscfg.errors.handle_error(self, error_code)

    def __setitem__(self, tag, value):
        tag.set(self, value)

    def set_bool_property(self, id, value):
        self._set_property(id, value, nisyscfg.enums.Bool)

    def set_int_property(self, id, value):
        self._set_property(id, value, ctypes.c_int)

    def set_unsigned_int_property(self, id, value):
        self._set_property(id, value, ctypes.c_uint)

    def set_double_property(self, id, value):
        self._set_property(id, value, ctypes.c_double)

    def set_string_property(self, id, value):
        self._set_property(id, value, ctypes.c_char_p)

    def set_timestamp_property(self, id, value):
        raise NotImplementedError

    def rename(self, new_name, overwrite_conflict=False, update_dependencies=False):
        error_code = self._library.RenameResource(
            self._handle,
            c_string_encode(new_name),
            overwrite_conflict,
            update_dependencies,
            None,
            None)
        nisyscfg.errors.handle_error(self, error_code)

    def reset(self, mode=0):
        error_code = self._library.ResetHardware(self._handle, mode)
        nisyscfg.errors.handle_error(self, error_code)

    def save_changes(self):
        restart_required = ctypes.c_int()
        error_code = self._library.SaveResourceChanges(self._handle, restart_required, None)
        nisyscfg.errors.handle_error(self, error_code)
        return restart_required.value != 0

    def self_test(self, mode=0):
        error_code = self._library.SelfTestHardware(self._handle, mode, None)
        nisyscfg.errors.handle_error(self, error_code)

    def upgrade_firmware(self, version=None, filepath=None, auto_stop_task=False, force=False, sync_call=True):
        if version and filepath:
            raise ValueError("version and filepath are mutually exclusive parameters")

        if version:
            error_code = self._library.UpgradeFirmwareVersion(
                self._handle, c_string_encode(version), auto_stop_task, force, sync_call, None, None)
        elif filepath:
            error_code = self._library.UpgradeFirmwareFromFile(
                self._handle, c_string_encode(filepath), auto_stop_task, force, sync_call, None, None)
        else:
            raise ValueError("upgrade_firmware() requires either version or filepath to be specified")

        nisyscfg.errors.handle_error(self, error_code)


class ComponentInfoIterator(object):
    def __init__(self, handle, library):
        self._handle = handle
        self._library = library

    def __del__(self):
        self.close()

    def __iter__(self):
        return self

    def __next__(self):
        id = nisyscfg.types.simple_string()
        version = nisyscfg.types.simple_string()
        title = nisyscfg.types.simple_string()
        item_type = nisyscfg.types.ctypes.c_long()
        error_code = self._library.NextComponentInfo(self._handle, id, version, title, ctypes.pointer(item_type), None)
        if error_code == 1:
            raise StopIteration()
        nisyscfg.errors.handle_error(self, error_code)
        return {
            'id': c_string_decode(id.value),
            'version': c_string_decode(version.value),
            'title': c_string_decode(title.value),
            'type': nisyscfg.types.ComponentType(item_type.value),
            'details': None,  # TODO(tkrebes): Implement
        }

    def close(self):
        if self._handle:
            error_code = self._library.CloseHandle(self._handle)
            nisyscfg.errors.handle_error(self, error_code)
            self._handle = None

    def next(self):
        return self.__next__()<|MERGE_RESOLUTION|>--- conflicted
+++ resolved
@@ -56,11 +56,7 @@
         if isinstance(expert_names, list):
             expert_names = ','.join(expert_names)
         error_code = self._library.GetSystemExperts(self._session, c_string_encode(expert_names), ctypes.pointer(expert_handle))
-<<<<<<< HEAD
-        errors.handle_error(self, error_code)
-=======
-        nisyscfg.errors.handle_error(self, error_code)
->>>>>>> bac47b32
+        nisyscfg.errors.handle_error(self, error_code)
         iter = ExpertInfoIterator(expert_handle, self._library)
         self._children.append(iter)
         return iter
@@ -74,11 +70,7 @@
         if isinstance(expert_names, list):
             expert_names = ','.join(expert_names)
         error_code = self._library.FindHardware(self._session, mode, filter._handle, c_string_encode(expert_names), ctypes.pointer(resource_handle))
-<<<<<<< HEAD
-        errors.handle_error(self, error_code)
-=======
-        nisyscfg.errors.handle_error(self, error_code)
->>>>>>> bac47b32
+        nisyscfg.errors.handle_error(self, error_code)
         iter = HardwareResourceIterator(self._session, resource_handle, self._library)
         self._children.append(iter)
         return iter
@@ -89,15 +81,9 @@
         return filter
 
     def restart(self, sync_call=True, install_mode=False, flush_dns=False, timeout=90000):
-<<<<<<< HEAD
-        new_ip_address = simple_string()  # noqa: F405
-        error_code = self._library.Restart(self._session, sync_call, install_mode, flush_dns, timeout, new_ip_address)
-        errors.handle_error(self, error_code)
-=======
         new_ip_address = nisyscfg.types.simple_string()
         error_code = self._library.Restart(self._session, sync_call, install_mode, flush_dns, timeout, new_ip_address)
         nisyscfg.errors.handle_error(self, error_code)
->>>>>>> bac47b32
         return c_string_decode(new_ip_address.value)
 
     def get_available_software_components(self, item_types=nisyscfg.enums.IncludeComponentTypes.AllVisible):
@@ -159,11 +145,7 @@
 
 class Filter(object):
     def __init__(self, session, library):
-<<<<<<< HEAD
-        self.__dict__['_handle'] = FilterHandle()  # noqa: F405
-=======
         self.__dict__['_handle'] = nisyscfg.types.FilterHandle()
->>>>>>> bac47b32
         self.__dict__['_library'] = library
         error_code = self._library.CreateFilter(session, ctypes.pointer(self._handle))
         nisyscfg.errors.handle_error(self, error_code)
@@ -197,8 +179,6 @@
     def set_int_property(self, id, value):
         self._set_property(id, value, ctypes.c_int, nisyscfg.enums.PropertyType.Int)
 
-<<<<<<< HEAD
-=======
     def set_unsigned_int_property(self, id, value):
         self._set_property(id, value, ctypes.c_uint, nisyscfg.enums.PropertyType.UnsignedInt)
 
@@ -212,7 +192,6 @@
         raise NotImplementedError
 
 
->>>>>>> bac47b32
 class HardwareResourceIterator(object):
     def __init__(self, session, handle, library):
         self._children = []
@@ -308,27 +287,6 @@
 
         return c_string_decode(value.value)
 
-<<<<<<< HEAD
-    def _get_property(self, property):
-        try:
-            if property.indexed:
-                return IndexProperties(self, property)
-            else:
-                return self._get_resource_property(property)
-        except errors.LibraryError as err:
-            if err.code == errors.Status.PropDoesNotExist:
-                raise AttributeError(property.name)
-            raise
-
-    def __getattr__(self, name):
-        property = get_hardware_property(name)
-        if property is None:
-            import nisyscfg.addons
-            if hasattr(nisyscfg.addons, name):
-                return getattr(nisyscfg.addons, name).HardwareResource(self)
-        else:
-            return self._get_property(property)
-=======
     def __getitem__(self, tag):
         return tag.get(self)
 
@@ -372,7 +330,6 @@
 
     def get_indexed_string_property(self, id, index):
         return self._get_resource_indexed_property(id, index, ctypes.c_char_p)
->>>>>>> bac47b32
 
     def get_indexed_timestamp_property(self, id, index):
         raise NotImplementedError
